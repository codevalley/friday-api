--- conflicted
+++ resolved
@@ -4,7 +4,6 @@
 name = "pypi"
 
 [packages]
-<<<<<<< HEAD
 fastapi = ">=0.75.1"
 sqlalchemy = ">=1.4.35"
 uvicorn = {extras = ["standard"], version = ">=0.17.6"}
@@ -13,16 +12,7 @@
 jsonschema = ">=4.21.1"
 pydantic = ">=2.0.0"
 pydantic-settings = ">=2.0.3"
-=======
-fastapi = "==0.75.1"
-sqlalchemy = "==1.4.35"
-uvicorn = {extras = ["standard"], version = "==0.17.6"}
-python-dotenv = "==0.20.0"
-strawberry-graphql = {extras = ["fastapi"], version = "==0.114.0"}
-jsonschema = "==4.21.1"
 mysqlclient = "*"
->>>>>>> d483245e
-
 [dev-packages]
 pre-commit = ">=2.18.1"
 pytest = ">=8.3.4"
